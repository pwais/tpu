# Copyright 2019 The TensorFlow Authors. All Rights Reserved.
#
# Licensed under the Apache License, Version 2.0 (the "License");
# you may not use this file except in compliance with the License.
# You may obtain a copy of the License at
#
#     http://www.apache.org/licenses/LICENSE-2.0
#
# Unless required by applicable law or agreed to in writing, software
# distributed under the License is distributed on an "AS IS" BASIS,
# WITHOUT WARRANTIES OR CONDITIONS OF ANY KIND, either express or implied.
# See the License for the specific language governing permissions and
# limitations under the License.
# ==============================================================================
"""Classes to build various prediction heads in all supported models."""

from __future__ import absolute_import
from __future__ import division
from __future__ import print_function

import functools

import numpy as np
import tensorflow.compat.v1 as tf

from modeling.architecture import nn_ops
from ops import spatial_transform_ops


class RpnHead(object):
  """Region Proposal Network head."""

  def __init__(self,
               min_level,
               max_level,
               anchors_per_location,
               use_batch_norm=True,
               batch_norm_relu=nn_ops.BatchNormRelu()):
    """Initialize params to build Region Proposal Network head.

    Args:
      min_level: `int` number of minimum feature level.
      max_level: `int` number of maximum feature level.
      anchors_per_location: `int` number of number of anchors per pixel
        location.
      use_batch_norm: 'bool', indicating whether batchnorm layers are added.
      batch_norm_relu: an operation that includes a batch normalization layer
        followed by a relu layer(optional).
    """
    self._min_level = min_level
    self._max_level = max_level
    self._anchors_per_location = anchors_per_location
    self._use_batch_norm = use_batch_norm
    self._batch_norm_relu = batch_norm_relu

  def __call__(self, features, is_training=False):

    scores_outputs = {}
    box_outputs = {}
    with tf.variable_scope('rpn_head', reuse=tf.AUTO_REUSE):

      def shared_rpn_heads(features, anchors_per_location, level):
        """Shared RPN heads."""
        features = tf.layers.conv2d(
            features,
            256,
            kernel_size=(3, 3),
            strides=(1, 1),
            activation=(None if self._use_batch_norm else tf.nn.relu),
            bias_initializer=tf.zeros_initializer(),
            kernel_initializer=tf.random_normal_initializer(stddev=0.01),
            padding='same',
            name='rpn')

        if self._use_batch_norm:
          # The batch normalization layers are not shared between levels.
          features = self._batch_norm_relu(
              features,
              name=('rpn-l%d-bn' % level),
              is_training=is_training)

        # Proposal classification scores
        scores = tf.layers.conv2d(
            features,
            anchors_per_location,
            kernel_size=(1, 1),
            strides=(1, 1),
            bias_initializer=tf.zeros_initializer(),
            kernel_initializer=tf.random_normal_initializer(stddev=0.01),
            padding='valid',
            name='rpn-class')
        # Proposal bbox regression deltas
        bboxes = tf.layers.conv2d(
            features,
            4 * anchors_per_location,
            kernel_size=(1, 1),
            strides=(1, 1),
            bias_initializer=tf.zeros_initializer(),
            kernel_initializer=tf.random_normal_initializer(stddev=0.01),
            padding='valid',
            name='rpn-box')
        return scores, bboxes

      for level in range(self._min_level, self._max_level + 1):
        scores_output, box_output = shared_rpn_heads(
            features[level], self._anchors_per_location, level)
        scores_outputs[level] = scores_output
        box_outputs[level] = box_output
    return scores_outputs, box_outputs


class FastrcnnHead(object):
  """Fast R-CNN box head."""

  def __init__(self,
               num_classes,
               mlp_head_dim,
               use_batch_norm=True,
               batch_norm_relu=nn_ops.BatchNormRelu()):
    """Initialize params to build Fast R-CNN box head.

    Args:
      num_classes: a integer for the number of classes.
      mlp_head_dim: a integer that is the hidden dimension in the
        fully-connected layers.
      use_batch_norm: 'bool', indicating whether batchnorm layers are added.
      batch_norm_relu: an operation that includes a batch normalization layer
        followed by a relu layer(optional).
    """
    self._num_classes = num_classes
    self._mlp_head_dim = mlp_head_dim
    self._use_batch_norm = use_batch_norm
    self._batch_norm_relu = batch_norm_relu

  def __call__(self,
               roi_features,
               is_training=False):
    """Box and class branches for the Mask-RCNN model.

    Args:
      roi_features: A ROI feature tensor of shape
        [batch_size, num_rois, height_l, width_l, num_filters].
      is_training: `boolean`, if True if model is in training mode.

    Returns:
      class_outputs: a tensor with a shape of
        [batch_size, num_rois, num_classes], representing the class predictions.
      box_outputs: a tensor with a shape of
        [batch_size, num_rois, num_classes * 4], representing the box
        predictions.
    """

    with tf.variable_scope('fast_rcnn_head'):
      # reshape inputs beofre FC.
      _, num_rois, height, width, filters = roi_features.get_shape().as_list()
      roi_features = tf.reshape(
          roi_features, [-1, num_rois, height * width * filters])
      net = tf.layers.dense(roi_features,
                            units=self._mlp_head_dim,
                            activation=(
                                None if self._use_batch_norm else tf.nn.relu),
                            name='fc6')
      if self._use_batch_norm:
        net = self._batch_norm_relu(net, is_training=is_training)
      net = tf.layers.dense(net,
                            units=self._mlp_head_dim,
                            activation=(
                                None if self._use_batch_norm else tf.nn.relu),
                            name='fc7')
      if self._use_batch_norm:
        net = self._batch_norm_relu(net, is_training=is_training)

      class_outputs = tf.layers.dense(
          net,
          self._num_classes,
          kernel_initializer=tf.random_normal_initializer(stddev=0.01),
          bias_initializer=tf.zeros_initializer(),
          name='class-predict')
      box_outputs = tf.layers.dense(
          net,
          self._num_classes * 4,
          kernel_initializer=tf.random_normal_initializer(stddev=0.001),
          bias_initializer=tf.zeros_initializer(),
          name='box-predict')
      return class_outputs, box_outputs


class MaskrcnnHead(object):
  """Mask R-CNN head."""

  def __init__(self,
               num_classes,
               mask_target_size,
               use_batch_norm=True,
               batch_norm_relu=nn_ops.BatchNormRelu()):
    """Initialize params to build Fast R-CNN head.

    Args:
      num_classes: a integer for the number of classes.
      mask_target_size: a integer that is the resolution of masks.
      use_batch_norm: 'bool', indicating whether batchnorm layers are added.
      batch_norm_relu: an operation that includes a batch normalization layer
        followed by a relu layer(optional).
    """
    self._num_classes = num_classes
    self._mask_target_size = mask_target_size
    self._use_batch_norm = use_batch_norm
    self._batch_norm_relu = batch_norm_relu

  def __call__(self, roi_features, class_indices, is_training=False):
    """Mask branch for the Mask-RCNN model.

    Args:
      roi_features: A ROI feature tensor of shape
        [batch_size, num_rois, height_l, width_l, num_filters].
      class_indices: a Tensor of shape [batch_size, num_rois], indicating
        which class the ROI is.
      is_training: `boolean`, if True if model is in training mode.

    Returns:
      mask_outputs: a tensor with a shape of
        [batch_size, num_masks, mask_height, mask_width, num_classes],
        representing the mask predictions.
      fg_gather_indices: a tensor with a shape of [batch_size, num_masks, 2],
        representing the fg mask targets.
    Raises:
      ValueError: If boxes is not a rank-3 tensor or the last dimension of
        boxes is not 4.
    """

    def _get_stddev_equivalent_to_msra_fill(kernel_size, fan_out):
      """Returns the stddev of random normal initialization as MSRAFill."""
      # Reference: https://github.com/pytorch/pytorch/blob/master/caffe2/operators/filler_op.h#L445-L463  # pylint: disable=line-too-long
      # For example, kernel size is (3, 3) and fan out is 256, stddev is 0.029.
      # stddev = (2/(3*3*256))^0.5 = 0.029
      return (2 / (kernel_size[0] * kernel_size[1] * fan_out)) ** 0.5

    with tf.variable_scope('mask_head'):
      _, num_rois, height, width, filters = roi_features.get_shape().as_list()
      net = tf.reshape(roi_features, [-1, height, width, filters])

      for i in range(4):
        kernel_size = (3, 3)
        fan_out = 256
        init_stddev = _get_stddev_equivalent_to_msra_fill(kernel_size, fan_out)
        net = tf.layers.conv2d(
            net,
            fan_out,
            kernel_size=kernel_size,
            strides=(1, 1),
            padding='same',
            dilation_rate=(1, 1),
            activation=(None if self._use_batch_norm else tf.nn.relu),
            kernel_initializer=tf.random_normal_initializer(stddev=init_stddev),
            bias_initializer=tf.zeros_initializer(),
            name='mask-conv-l%d' % i)
        if self._use_batch_norm:
          net = self._batch_norm_relu(net, is_training=is_training)

      kernel_size = (2, 2)
      fan_out = 256
      init_stddev = _get_stddev_equivalent_to_msra_fill(kernel_size, fan_out)
      net = tf.layers.conv2d_transpose(
          net,
          fan_out,
          kernel_size=kernel_size,
          strides=(2, 2),
          padding='valid',
          activation=(None if self._use_batch_norm else tf.nn.relu),
          kernel_initializer=tf.random_normal_initializer(stddev=init_stddev),
          bias_initializer=tf.zeros_initializer(),
          name='conv5-mask')
      if self._use_batch_norm:
        net = self._batch_norm_relu(net, is_training=is_training)

      kernel_size = (1, 1)
      fan_out = self._num_classes
      init_stddev = _get_stddev_equivalent_to_msra_fill(kernel_size, fan_out)
      mask_outputs = tf.layers.conv2d(
          net,
          fan_out,
          kernel_size=kernel_size,
          strides=(1, 1),
          padding='valid',
          kernel_initializer=tf.random_normal_initializer(stddev=init_stddev),
          bias_initializer=tf.zeros_initializer(),
          name='mask_fcn_logits')
      mask_outputs = tf.reshape(
          mask_outputs,
          [-1, num_rois, self._mask_target_size, self._mask_target_size,
           self._num_classes])

      with tf.name_scope('masks_post_processing'):
        # TODO(pengchong): Figure out the way not to use the static inferred
        # batch size.
        batch_size, num_masks = class_indices.get_shape().as_list()
        mask_outputs = tf.transpose(mask_outputs, [0, 1, 4, 2, 3])
        # Contructs indices for gather.
        batch_indices = tf.tile(
            tf.expand_dims(tf.range(batch_size), axis=1), [1, num_masks])
        mask_indices = tf.tile(
            tf.expand_dims(tf.range(num_masks), axis=0), [batch_size, 1])
        gather_indices = tf.stack(
            [batch_indices, mask_indices, class_indices], axis=2)
        mask_outputs = tf.gather_nd(mask_outputs, gather_indices)
    return mask_outputs


class RetinanetHead(object):
  """RetinaNet head."""

  def __init__(self,
               min_level,
               max_level,
               num_classes,
               anchors_per_location,
               num_convs=4,
               num_filters=256,
               use_separable_conv=False,
<<<<<<< HEAD
               predict_cuboids=False,
               cuboid_yaw_num_bins=8,
=======
               use_batch_norm=True,
>>>>>>> 3bd1e929
               batch_norm_relu=nn_ops.BatchNormRelu()):
    """Initialize params to build RetinaNet head.

    Args:
      min_level: `int` number of minimum feature level.
      max_level: `int` number of maximum feature level.
      num_classes: `int` number of classification categories.
      anchors_per_location: `int` number of anchors per pixel location.
      num_convs: `int` number of stacked convolution before the last prediction
        layer.
      num_filters: `int` number of filters used in the head architecture.
      use_separable_conv: `bool` to indicate whether to use separable
        convoluation.
      use_batch_norm: 'bool', indicating whether batchnorm layers are added.
      batch_norm_relu: an operation that includes a batch normalization layer
        followed by a relu layer(optional).
    """
    self._min_level = min_level
    self._max_level = max_level

    self._num_classes = num_classes
    self._anchors_per_location = anchors_per_location

    self._num_convs = num_convs
    self._num_filters = num_filters
    self._use_separable_conv = use_separable_conv
    self._predict_cuboids = predict_cuboids
    self._cuboid_yaw_num_bins = cuboid_yaw_num_bins

    self._use_batch_norm = use_batch_norm
    self._batch_norm_relu = batch_norm_relu

  def __call__(self, fpn_features, is_training=False):
    """Returns outputs of RetinaNet head."""
    class_outputs = {}
    box_outputs = {}
    cuboid_outputs = {}
    with tf.variable_scope('retinanet'):
      for level in range(self._min_level, self._max_level + 1):
        features = fpn_features[level]
        with tf.variable_scope('class_net', reuse=tf.AUTO_REUSE):
          class_outputs[level] = self.class_net(
              features, level, is_training=is_training)
        with tf.variable_scope('box_net', reuse=tf.AUTO_REUSE):
          box_outputs[level] = self.box_net(
              features, level, is_training=is_training)
        if self._predict_cuboids:
          with tf.variable_scope('cuboid_net', reuse=tf.AUTO_REUSE):
            cuboid_outputs[level] = self.cuboid_net(
                features, level, is_training=is_training)
    return class_outputs, box_outputs, cuboid_outputs

  def class_net(self, features, level, is_training):
    """Class prediction network for RetinaNet."""
    for i in range(self._num_convs):
      if self._use_separable_conv:
        conv2d_op = functools.partial(
            tf.layers.separable_conv2d, depth_multiplier=1)
      else:
        conv2d_op = functools.partial(
            tf.layers.conv2d, kernel_initializer=tf.random_normal_initializer(
                stddev=0.01))
      features = conv2d_op(
          features,
          self._num_filters,
          kernel_size=(3, 3),
          bias_initializer=tf.zeros_initializer(),
          activation=(None if self._use_batch_norm else tf.nn.relu),
          padding='same',
          name='class-'+str(i))

      if self._use_batch_norm:
        # The convolution layers in the class net are shared among all levels,
        # but each level has its batch normlization to capture the statistical
        # difference among different levels.
        features = self._batch_norm_relu(features, is_training=is_training,
                                         name='class-%d-%d'%(i, level),)
    if self._use_separable_conv:
      conv2d_op = functools.partial(
          tf.layers.separable_conv2d, depth_multiplier=1)
    else:
      conv2d_op = functools.partial(
          tf.layers.conv2d, kernel_initializer=tf.random_normal_initializer(
              stddev=1e-5))
    classes = conv2d_op(
        features,
        self._num_classes * self._anchors_per_location,
        kernel_size=(3, 3),
        bias_initializer=tf.constant_initializer(-np.log((1 - 0.01) / 0.01)),
        padding='same',
        name='class-predict')
    return classes

  def box_net(self, features, level, is_training=False):
    """Box regression network for RetinaNet."""
    for i in range(self._num_convs):
      if self._use_separable_conv:
        conv2d_op = functools.partial(
            tf.layers.separable_conv2d, depth_multiplier=1)
      else:
        conv2d_op = functools.partial(
            tf.layers.conv2d, kernel_initializer=tf.random_normal_initializer(
                stddev=0.01))
      features = conv2d_op(
          features,
          self._num_filters,
          kernel_size=(3, 3),
          activation=(None if self._use_batch_norm else tf.nn.relu),
          bias_initializer=tf.zeros_initializer(),
          padding='same',
          name='box-'+str(i))

      if self._use_batch_norm:
        # The convolution layers in the box net are shared among all levels, but
        # each level has its batch normlization to capture the statistical
        # difference among different levels.
        features = self._batch_norm_relu(features, is_training=is_training,
                                         name='box-%d-%d'%(i, level))
    if self._use_separable_conv:
      conv2d_op = functools.partial(
          tf.layers.separable_conv2d, depth_multiplier=1)
    else:
      conv2d_op = functools.partial(
          tf.layers.conv2d, kernel_initializer=tf.random_normal_initializer(
              stddev=1e-5))
    boxes = conv2d_op(
        features,
        4 * self._anchors_per_location,
        kernel_size=(3, 3),
        bias_initializer=tf.zeros_initializer(),
        padding='same',
        name='box-predict')
    return boxes

  def cuboid_net(self, base_features, level, is_training=False):
    """Cuboid regression network for RetinaNet."""
    
    # TODO cleanup
    # separate heads for separate properties
    # https://github.com/ucbdrive/3d-vehicle-tracking/blob/ce54b2461c8983aef265ed043dec976c6035d431/3d-tracking/model/model.py#L33

    def create_head(name, num_outputs, top_activation=None):
      features = base_features
      for i in range(self._num_convs):
        if self._use_separable_conv:
          conv2d_op = functools.partial(
              tf.layers.separable_conv2d, depth_multiplier=1)
        else:
          conv2d_op = functools.partial(
              tf.layers.conv2d, kernel_initializer=tf.random_normal_initializer(
                  stddev=0.01))
        features = conv2d_op(
            features,
            self._num_filters,
            kernel_size=(3, 3),
            activation=None,
            bias_initializer=tf.zeros_initializer(),
            padding='same',
            name='cuboid_%s_%s_%s' % (name, level, i))
        # The convolution layers in the box net are shared among all levels, but
        # each level has its batch normlization to capture the statistical
        # difference among different levels.
        features = self._batch_norm_relu(
          features, is_training=is_training,
          name='cuboid_%s_%s_%s'% (name, level, i))
      if self._use_separable_conv:
        conv2d_op = functools.partial(
            tf.layers.separable_conv2d, depth_multiplier=1)
      else:
        conv2d_op = functools.partial(
            tf.layers.conv2d, kernel_initializer=tf.random_normal_initializer(
                stddev=1e-5))
      head = conv2d_op(
          features,
          self._anchors_per_location * num_outputs,
          kernel_size=(3, 3),
          bias_initializer=tf.zeros_initializer(),
          padding='same')
      if top_activation:
        head = top_activation(head)
      b, h, w = head.get_shape().as_list()[:3]
      head = tf.reshape(
              head,
              [b, h, w, self._anchors_per_location, num_outputs],
              name='cuboid_%s_predict_%s' % (name, level))
      tf.logging.info("Cuboid head: %s" % head)
      return head
    
    def predict_depth(logits):
      # Following Hu et al., we predict inverse depth.
      # https://github.com/ucbdrive/3d-vehicle-tracking/blob/ce54b2461c8983aef265ed043dec976c6035d431/3d-tracking/utils/network_utils.py#L115
      # (-inf, inf) -> [0, 1]
      depth_activation = tf.math.sigmoid(logits)
      # [0, 1] -> [0, inf)
      return 1. / (depth_activation + 1e-6) - 1. / (1 + 1e-6)

    name_to_head = {
      'cuboid_center': create_head('center', 2),
      'cuboid_depth': create_head('depth', 1, top_activation=predict_depth),
      'cuboid_yaw': create_head('yaw', 3 * self._cuboid_yaw_num_bins),
      'cuboid_size': create_head('size', 3),
    }
    return name_to_head

class ShapemaskPriorHead(object):
  """ShapeMask Prior head."""

  def __init__(self,
               num_classes,
               num_downsample_channels,
               mask_crop_size,
               use_category_for_mask,
               shape_prior_path,
               batch_norm_relu):
    """Initialize params to build RetinaNet head.

    Args:
      num_classes: Number of output classes.
      num_downsample_channels: number of channels in mask branch.
      mask_crop_size: feature crop size.
      use_category_for_mask: use class information in mask branch.
      shape_prior_path: the path to load shape priors.
      batch_norm_relu: an operation that includes a batch normalization layer
        followed by a relu layer(optional).
    """
    self._mask_num_classes = num_classes if use_category_for_mask else 1
    self._num_downsample_channels = num_downsample_channels
    self._mask_crop_size = mask_crop_size
    self._shape_prior_path = shape_prior_path
    self._batch_norm_relu = batch_norm_relu
    self._use_category_for_mask = use_category_for_mask

  def __call__(self, fpn_features, boxes, outer_boxes, classes,
               is_training):
    """Generate the detection priors from the box detections and FPN features.

    This corresponds to the Fig. 4 of the ShapeMask paper at
    https://arxiv.org/pdf/1904.03239.pdf

    Args:
      fpn_features: a dictionary of FPN features.
      boxes: a float tensor of shape [batch_size, num_instances, 4]
        representing the tight gt boxes from dataloader/detection.
      outer_boxes: a float tensor of shape [batch_size, num_instances, 4]
        representing the loose gt boxes from dataloader/detection.
      classes: a int Tensor of shape [batch_size, num_instances]
        of instance classes.
      is_training: training mode or not.

    Returns:
      instance_features: a float Tensor of shape [batch_size * num_instances,
          mask_crop_size, mask_crop_size, num_downsample_channels]. This is the
          instance feature crop.
      detection_priors: A float Tensor of shape [batch_size * num_instances,
        mask_size, mask_size, 1].
    """
    with tf.variable_scope('prior_mask', reuse=tf.AUTO_REUSE):
      batch_size, num_instances, _ = boxes.get_shape().as_list()
      instance_features = spatial_transform_ops.multilevel_crop_and_resize(
          fpn_features, outer_boxes, output_size=self._mask_crop_size)
      instance_features = tf.layers.dense(instance_features,
                                          self._num_downsample_channels)
      shape_priors = self._get_priors()
      shape_priors = tf.cast(shape_priors, instance_features.dtype)

      # Get uniform priors for each outer box.
      uniform_priors = tf.ones(
          [batch_size, num_instances,
           self._mask_crop_size, self._mask_crop_size])
      uniform_priors = spatial_transform_ops.crop_mask_in_target_box(
          uniform_priors, boxes, outer_boxes, self._mask_crop_size)
      uniform_priors = tf.cast(uniform_priors, instance_features.dtype)

      # Classify shape priors using uniform priors + instance features.
      prior_distribution = self._classify_shape_priors(
          instance_features, uniform_priors, classes)
      instance_priors = tf.gather(shape_priors, classes)
      instance_priors *= tf.expand_dims(
          tf.expand_dims(prior_distribution, axis=-1), axis=-1)
      instance_priors = tf.reduce_sum(instance_priors, axis=2)
      detection_priors = spatial_transform_ops.crop_mask_in_target_box(
          instance_priors, boxes, outer_boxes, self._mask_crop_size)

      return instance_features, detection_priors

  def _get_priors(self):
    """Load shape priors from file."""
    # loads class specific or agnostic shape priors
    if self._shape_prior_path:
      # Priors are loaded into shape [mask_num_classes, num_clusters, 32, 32].
      priors = np.load(tf.gfile.Open(self._shape_prior_path, 'rb'))
      priors = tf.convert_to_tensor(priors, dtype=tf.float32)
      self._num_clusters = priors.get_shape().as_list()[1]
    else:
      # If prior path does not exist, do not use priors, i.e., pirors equal to
      # uniform empty 32x32 patch.
      self._num_clusters = 1
      priors = tf.zeros([self._mask_num_classes, self._num_clusters,
                         self._mask_crop_size, self._mask_crop_size])
    return priors

  def _classify_shape_priors(self, features, uniform_priors, classes):
    """Classify the uniform prior by predicting the shape modes.

    Classify the object crop features into K modes of the clusters for each
    category.

    Args:
      features: A float Tensor of shape [batch_size, num_instances,
        mask_size, mask_size, num_channels].
      uniform_priors: A float Tensor of shape [batch_size, num_instances,
        mask_size, mask_size] representing the uniform detection priors.
      classes: A int Tensor of shape [batch_size, num_instances]
        of detection class ids.

    Returns:
      prior_distribution: A float Tensor of shape
        [batch_size, num_instances, num_clusters] representing the classifier
        output probability over all possible shapes.
    """

    batch_size, num_instances, _, _, _ = features.get_shape().as_list()
    features *= tf.expand_dims(uniform_priors, axis=-1)
    # Reduce spatial dimension of features. The features have shape
    # [batch_size, num_instances, num_channels].
    features = tf.reduce_mean(features, axis=(2, 3))
    logits = tf.layers.dense(
        features,
        self._mask_num_classes * self._num_clusters,
        kernel_initializer=tf.random_normal_initializer(stddev=0.01))
    logits = tf.reshape(logits,
                        [batch_size, num_instances,
                         self._mask_num_classes, self._num_clusters])
    if self._use_category_for_mask:
      logits = tf.gather(logits, tf.expand_dims(classes, axis=-1), batch_dims=2)
      logits = tf.squeeze(logits, axis=2)
    else:
      logits = logits[:, :, 0, :]

    distribution = tf.nn.softmax(logits, name='shape_prior_weights')
    return distribution


class ShapemaskCoarsemaskHead(object):
  """ShapemaskCoarsemaskHead head."""

  def __init__(self,
               num_classes,
               num_downsample_channels,
               mask_crop_size,
               use_category_for_mask,
               num_convs,
               batch_norm_relu):
    """Initialize params to build ShapeMask coarse and fine prediction head.

    Args:
      num_classes: `int` number of mask classification categories.
      num_downsample_channels: `int` number of filters at mask head.
      mask_crop_size: feature crop size.
      use_category_for_mask: use class information in mask branch.
      num_convs: `int` number of stacked convolution before the last prediction
        layer.
      batch_norm_relu: an operation that includes a batch normalization layer
        followed by a relu layer(optional).
    """
    self._mask_num_classes = num_classes if use_category_for_mask else 1
    self._use_category_for_mask = use_category_for_mask
    self._num_downsample_channels = num_downsample_channels
    self._mask_crop_size = mask_crop_size
    self._num_convs = num_convs
    self._batch_norm_relu = batch_norm_relu

  def __call__(self, features, detection_priors, classes, is_training):
    """Generate instance masks from FPN features and detection priors.

    This corresponds to the Fig. 5-6 of the ShapeMask paper at
    https://arxiv.org/pdf/1904.03239.pdf

    Args:
      features: a float Tensor of shape [batch_size, num_instances,
        mask_crop_size, mask_crop_size, num_downsample_channels]. This is the
        instance feature crop.
      detection_priors: a float Tensor of shape [batch_size, num_instances,
        mask_crop_size, mask_crop_size, 1]. This is the detection prior for
        the instance.
      classes: a int Tensor of shape [batch_size, num_instances]
        of instance classes.
      is_training: a bool indicating whether in training mode.

    Returns:
      mask_outputs: instance mask prediction as a float Tensor of shape
        [batch_size, num_instances, mask_size, mask_size].
    """
    with tf.variable_scope('coarse_mask', reuse=tf.AUTO_REUSE):
      # Transform detection priors to have the same dimension as features.
      detection_priors = tf.layers.dense(
          tf.expand_dims(detection_priors, axis=-1),
          self._num_downsample_channels)

      features += detection_priors
      mask_logits = self.decoder_net(features, is_training)
      # Gather the logits with right input class.
      if self._use_category_for_mask:
        mask_logits = tf.transpose(mask_logits, [0, 1, 4, 2, 3])
        mask_logits = tf.gather(mask_logits,
                                tf.expand_dims(classes, -1), batch_dims=2)
        mask_logits = tf.squeeze(mask_logits, axis=2)
      else:
        mask_logits = mask_logits[..., 0]

      return mask_logits

  def decoder_net(self,
                  features,
                  is_training=False):
    """Coarse mask decoder network architecture.

    Args:
      features: A tensor of size [batch, height_in, width_in, channels_in].
      is_training: Whether batch_norm layers are in training mode.

    Returns:
      images: A feature tensor of size [batch, output_size, output_size,
        num_channels]
    """
    (batch_size, num_instances, height, width,
     num_channels) = features.get_shape().as_list()
    features = tf.reshape(features, [batch_size*num_instances, height, width,
                                     num_channels])
    for i in range(self._num_convs):
      features = tf.layers.conv2d(
          features,
          self._num_downsample_channels,
          kernel_size=(3, 3),
          bias_initializer=tf.zeros_initializer(),
          kernel_initializer=tf.random_normal_initializer(stddev=0.01),
          activation=None,
          padding='same',
          name='class-%d' % i)
      features = self._batch_norm_relu(
          features,
          is_training=is_training,
          name='class-%d-bn' % i)

    mask_logits = tf.layers.conv2d(
        features,
        self._mask_num_classes,
        kernel_size=(1, 1),
        # Focal loss bias initialization to have foreground 0.01 probability.
        bias_initializer=tf.constant_initializer(-np.log((1 - 0.01) / 0.01)),
        kernel_initializer=tf.random_normal_initializer(mean=0, stddev=0.01),
        padding='same',
        name='class-predict')

    mask_logits = tf.reshape(mask_logits, [batch_size, num_instances, height,
                                           width, self._mask_num_classes])
    return mask_logits


class ShapemaskFinemaskHead(object):
  """ShapemaskFinemaskHead head."""

  def __init__(self,
               num_classes,
               num_downsample_channels,
               mask_crop_size,
               use_category_for_mask,
               num_convs,
               upsample_factor,
               batch_norm_relu):
    """Initialize params to build ShapeMask coarse and fine prediction head.

    Args:
      num_classes: `int` number of mask classification categories.
      num_downsample_channels: `int` number of filters at mask head.
      mask_crop_size: feature crop size.
      use_category_for_mask: use class information in mask branch.
      num_convs: `int` number of stacked convolution before the last prediction
        layer.
      upsample_factor: `int` number of fine mask upsampling factor.
      batch_norm_relu: an operation that includes a batch normalization layer
        followed by a relu layer(optional).
    """
    self._use_category_for_mask = use_category_for_mask
    self._mask_num_classes = num_classes if use_category_for_mask else 1
    self._num_downsample_channels = num_downsample_channels
    self._mask_crop_size = mask_crop_size
    self._num_convs = num_convs
    self.up_sample_factor = upsample_factor
    self._batch_norm_relu = batch_norm_relu

  def __call__(self, features, mask_logits, classes, is_training):
    """Generate instance masks from FPN features and detection priors.

    This corresponds to the Fig. 5-6 of the ShapeMask paper at
    https://arxiv.org/pdf/1904.03239.pdf

    Args:
      features: a float Tensor of shape
        [batch_size, num_instances, mask_crop_size, mask_crop_size,
        num_downsample_channels]. This is the instance feature crop.
      mask_logits: a float Tensor of shape
        [batch_size, num_instances, mask_crop_size, mask_crop_size] indicating
        predicted mask logits.
      classes: a int Tensor of shape [batch_size, num_instances]
        of instance classes.
      is_training: a bool indicating whether in training mode.

    Returns:
      mask_outputs: instance mask prediction as a float Tensor of shape
        [batch_size, num_instances, mask_size, mask_size].
    """
    # Extract the foreground mean features
    with tf.variable_scope('fine_mask', reuse=tf.AUTO_REUSE):
      mask_probs = tf.nn.sigmoid(mask_logits)
      # Compute instance embedding for hard average.
      binary_mask = tf.cast(tf.greater(mask_probs, 0.5), features.dtype)
      instance_embedding = tf.reduce_sum(
          features * tf.expand_dims(binary_mask, axis=-1), axis=(2, 3))
      instance_embedding /= tf.expand_dims(
          tf.reduce_sum(binary_mask, axis=(2, 3)) + 1e-20, axis=-1)
      # Take the difference between crop features and mean instance features.
      features -= tf.expand_dims(
          tf.expand_dims(instance_embedding, axis=2), axis=2)

      # Add features with prior masks.
      features += tf.layers.dense(
          tf.expand_dims(mask_probs, axis=-1),
          self._num_downsample_channels)

      # Decoder to generate upsampled segmentation mask.
      mask_logits = self.decoder_net(features, is_training)
      if self._use_category_for_mask:
        mask_logits = tf.transpose(mask_logits, [0, 1, 4, 2, 3])
        mask_logits = tf.gather(mask_logits,
                                tf.expand_dims(classes, -1), batch_dims=2)
        mask_logits = tf.squeeze(mask_logits, axis=2)
      else:
        mask_logits = mask_logits[..., 0]

    return mask_logits

  def decoder_net(self,
                  features,
                  is_training=False):
    """Fine mask decoder network architecture.

    Args:
      features: A tensor of size [batch, height_in, width_in, channels_in].
      is_training: Whether batch_norm layers are in training mode.

    Returns:
      images: A feature tensor of size [batch, output_size, output_size,
        num_channels], where output size is self._gt_upsample_scale times
        that of input.
    """
    (batch_size, num_instances, height, width,
     num_channels) = features.get_shape().as_list()
    features = tf.reshape(features, [batch_size*num_instances, height, width,
                                     num_channels])
    for i in range(self._num_convs):
      features = tf.layers.conv2d(
          features,
          self._num_downsample_channels,
          kernel_size=(3, 3),
          bias_initializer=tf.zeros_initializer(),
          kernel_initializer=tf.random_normal_initializer(stddev=0.01),
          activation=None,
          padding='same',
          name='class-%d' % i)
      features = self._batch_norm_relu(
          features,
          is_training=is_training,
          name='class-%d-bn' % i)

    if self.up_sample_factor > 1:
      features = tf.layers.conv2d_transpose(
          features, self._num_downsample_channels,
          (self.up_sample_factor, self.up_sample_factor),
          (self.up_sample_factor, self.up_sample_factor))
    # Predict per-class instance masks.
    mask_logits = tf.layers.conv2d(
        features,
        self._mask_num_classes,
        kernel_size=(1, 1),
        # Focal loss bias initialization to have foreground 0.01 probability.
        bias_initializer=tf.constant_initializer(-np.log((1 - 0.01) / 0.01)),
        kernel_initializer=tf.random_normal_initializer(mean=0, stddev=0.01),
        padding='same',
        name='class-predict')

    mask_logits = tf.reshape(mask_logits,
                             [batch_size, num_instances,
                              height * self.up_sample_factor,
                              width * self.up_sample_factor,
                              self._mask_num_classes])
    return mask_logits


class SegmentationHead(object):
  """Semantic segmentation head."""

  def __init__(self,
               num_classes,
               level,
               num_convs,
               use_batch_norm=True,
               batch_norm_relu=nn_ops.BatchNormRelu()):
    """Initialize params to build segmentation head.

    Args:
      num_classes: `int` number of mask classification categories. The number of
        classes does not include background class.
      level: `int` feature level used for prediction.
      num_convs: `int` number of stacked convolution before the last prediction
        layer.
      use_batch_norm: 'bool', indicating whether batchnorm layers are added.
      batch_norm_relu: an operation that includes a batch normalization layer
        followed by a relu layer(optional).
    """
    self._num_classes = num_classes
    self._level = level
    self._num_convs = num_convs
    self._use_batch_norm = use_batch_norm
    self._batch_norm_relu = batch_norm_relu

  def __call__(self,
               features,
               is_training):
    """Generate logits for semantic segmentation.

    Args:
      features: a float Tensor of shape [batch_size, num_instances,
        mask_crop_size, mask_crop_size, num_downsample_channels]. This is the
        instance feature crop.
      is_training: a bool indicating whether in training mode.

    Returns:
      logits: semantic segmentation logits as a float Tensor of shape
        [batch_size, height, width, num_classes].
    """
    features = features[self._level]
    feat_dim = features.get_shape().as_list()[-1]
    with tf.variable_scope('segmentation', reuse=tf.AUTO_REUSE):
      for i in range(self._num_convs):
        features = tf.layers.conv2d(
            features,
            feat_dim,
            kernel_size=(3, 3),
            bias_initializer=tf.zeros_initializer(),
            kernel_initializer=tf.random_normal_initializer(stddev=0.01),
            activation=(None if self._use_batch_norm else tf.nn.relu),
            padding='same',
            name='class-%d' % i)
        if self._use_batch_norm:
          features = self._batch_norm_relu(
              features,
              is_training=is_training,
              name='class-%d-bn' % i)
      logits = tf.layers.conv2d(
          features,
          self._num_classes,  # This include background class 0.
          kernel_size=(1, 1),
          bias_initializer=tf.zeros_initializer(),
          kernel_initializer=tf.random_normal_initializer(stddev=0.01),
          activation=None,
          padding='same')
      return logits<|MERGE_RESOLUTION|>--- conflicted
+++ resolved
@@ -317,12 +317,9 @@
                num_convs=4,
                num_filters=256,
                use_separable_conv=False,
-<<<<<<< HEAD
                predict_cuboids=False,
                cuboid_yaw_num_bins=8,
-=======
                use_batch_norm=True,
->>>>>>> 3bd1e929
                batch_norm_relu=nn_ops.BatchNormRelu()):
     """Initialize params to build RetinaNet head.
 
